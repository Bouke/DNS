language: generic
sudo: required
script: swift test
matrix:
  include:
    - os: osx
      osx_image: xcode11
    - os: linux
      dist: trusty
      install:
<<<<<<< HEAD
	- wget https://swift.org/builds/swift-5.1.3-release/ubuntu1404/swift-5.1.3-RELEASE/swift-5.1.3-RELEASE-ubuntu14.04.tar.gz
=======
        - wget https://swift.org/builds/swift-5.1.3-release/ubuntu1404/swift-5.1.3-RELEASE/swift-5.1.3-RELEASE-ubuntu14.04.tar.gz
>>>>>>> 78bbd158
        - tar xzf swift-5.1.3-RELEASE-ubuntu14.04.tar.gz
        - export PATH=`pwd`/swift-5.1.3-RELEASE-ubuntu14.04/usr/bin:"${PATH}"
    - name: Code Quality Checks
      os: osx
      osx_image: xcode11
      install:
        - brew update
        - brew upgrade swiftlint || true
      addons:
        sonarcloud:
          organization: bouke-github
      script:
        - swiftlint --strict
        - sonar-scanner<|MERGE_RESOLUTION|>--- conflicted
+++ resolved
@@ -8,11 +8,7 @@
     - os: linux
       dist: trusty
       install:
-<<<<<<< HEAD
-	- wget https://swift.org/builds/swift-5.1.3-release/ubuntu1404/swift-5.1.3-RELEASE/swift-5.1.3-RELEASE-ubuntu14.04.tar.gz
-=======
         - wget https://swift.org/builds/swift-5.1.3-release/ubuntu1404/swift-5.1.3-RELEASE/swift-5.1.3-RELEASE-ubuntu14.04.tar.gz
->>>>>>> 78bbd158
         - tar xzf swift-5.1.3-RELEASE-ubuntu14.04.tar.gz
         - export PATH=`pwd`/swift-5.1.3-RELEASE-ubuntu14.04/usr/bin:"${PATH}"
     - name: Code Quality Checks
