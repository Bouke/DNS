--- conflicted
+++ resolved
@@ -253,10 +253,5 @@
 
     /// A name used in the Prerequisite or Update Section is not within the
     /// zone denoted by the Zone Section.
-<<<<<<< HEAD
     static let nameNotContainedInZone: ReturnCode = 10 // NOTZONE
-}
-=======
-    public static let nameNotContainedInZone: ReturnCode = 10 // NOTZONE
-}
->>>>>>> 328a0cde
+}